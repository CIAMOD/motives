--- conflicted
+++ resolved
@@ -46,11 +46,7 @@
         A
             A new instance of the A class.
         """
-<<<<<<< HEAD
-        new_sl = SemisimpleG.__new__(cls, range(2, n + 2), n * (n + 1))
-=======
-        new_sl = G.__new__(cls, list(range(2, n + 2)), n * (n + 1))
->>>>>>> 04ef3d5c
+        new_sl = SemisimpleG.__new__(cls, list(range(2, n + 2)), n * (n + 1))
         return new_sl
 
     def __init__(self, n: int, *args, **kwargs):
@@ -107,11 +103,7 @@
         B
             A new instance of the B class.
         """
-<<<<<<< HEAD
-        new_sl = SemisimpleG.__new__(cls, range(2, 2 * n + 1, 2), n * (2 * n + 1))
-=======
-        new_sl = G.__new__(cls, list(range(2, 2 * n + 1, 2)), n * (2 * n + 1))
->>>>>>> 04ef3d5c
+        new_sl = SemisimpleG.__new__(cls, list(range(2, 2 * n + 1, 2)), n * (2 * n + 1))
         new_sl.n = n
         return new_sl
 
@@ -169,11 +161,7 @@
         C
             A new instance of the C class.
         """
-<<<<<<< HEAD
-        new_sl = SemisimpleG.__new__(cls, range(2, 2 * n + 1, 2), n * (2 * n + 1))
-=======
-        new_sl = G.__new__(cls, list(range(2, 2 * n + 1, 2)), n * (2 * n + 1))
->>>>>>> 04ef3d5c
+        new_sl = SemisimpleG.__new__(cls, list(range(2, 2 * n + 1, 2)), n * (2 * n + 1))
         new_sl.n = n
         return new_sl
 
@@ -231,11 +219,9 @@
         D
             A new instance of the D class.
         """
-<<<<<<< HEAD
-        new_sl = SemisimpleG.__new__(cls, chain(range(2, 2 * n, 2), (n,)), n * (2 * n - 1))
-=======
-        new_sl = G.__new__(cls, list(range(2, 2 * n - 1, 2)) + [n], n * (2 * n - 1))
->>>>>>> 04ef3d5c
+        new_sl = SemisimpleG.__new__(
+            cls, list(range(2, 2 * n, 2)) + [n], n * (2 * n - 1)
+        )
         new_sl.n = n
         return new_sl
 
